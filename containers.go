--- conflicted
+++ resolved
@@ -55,18 +55,6 @@
 
 // ContainerOptions defines options for container initialisation
 type ContainerOptions struct {
-<<<<<<< HEAD
-	Image        string        // Name of the image in the registry (ex : redis:latest)
-	Name         string        // Name of the container
-	PortBindings []PortBinding // List of ports to bind
-	Cmd          []string      // command to launch when starting the container
-	Binds        []string      // Volume bindings. Format :  externalpath:internalpath:r(w|o)
-	Links        []string      // Links to use inside the container. Format : externalname:internalname
-	Env          []string      // Environment variables to set for the container. Format : key=value
-	Hostname     string        // Hostname of the docker container
-	Parameters   Parameters    // Parameters list all docker parameters
-	NetworkMode  string        // NetworkMode which used to start the docker container
-=======
 	Image        string            // Name of the image in the registry (ex : redis:latest)
 	Name         string            // Name of the container
 	PortBindings []PortBinding     // List of ports to bind
@@ -78,7 +66,7 @@
 	ExtraHosts   []string          // ExtraHosts of the container, allow to add entries to /etc/hosts. Format: host:ip
 	Parameters   Parameters        // Parameters list all docker parameters
 	Labels       map[string]string // Labels inside the container
->>>>>>> 44150298
+  NetworkMode  string        // NetworkMode which used to start the docker container
 }
 
 // NewContainer initializes a new container, ready to be created
